--- conflicted
+++ resolved
@@ -1,6 +1,5 @@
 #[macro_use]
 extern crate nom;
-<<<<<<< HEAD
 extern crate url;
 extern crate serde;
 
@@ -96,143 +95,6 @@
                 assert_eq!(self.state, WarcParserState::Request);
                 self.state = WarcParserState::Done;
                 return Ok(None);
-=======
-use std::str;
-use std::collections::HashMap;
-use std::fmt;
-use nom::{Offset, space, Needed, IResult, Err};
-
-/// The WArc `Record` struct
-#[derive(Clone)]
-pub struct Record {
-    // lazy design should not use pub
-    /// WArc headers
-    pub headers: HashMap<String, String>,
-    /// Content for call in a raw format
-    pub content: Vec<u8>,
-}
-
-impl<'a> fmt::Debug for Record {
-    fn fmt(&self, form: &mut fmt::Formatter) -> fmt::Result {
-        write!(form, "\nHeaders:\n").unwrap();
-        for (name, value) in &self.headers {
-            write!(form, "{}", name).unwrap();
-            write!(form, ": ").unwrap();
-            write!(form, "{}", value).unwrap();
-            write!(form, "\n").unwrap();
-        }
-        write!(form, "Content Length:{}\n", self.content.len()).unwrap();
-        let s = match String::from_utf8(self.content.clone()) {
-            Ok(s) => s,
-            Err(_) => "Could not convert".to_string(),
-        };
-        write!(form, "Content :{:?}\n", s).unwrap();
-        write!(form, "\n")
-    }
-}
-
-fn version_number(input: &[u8]) -> IResult<&[u8], &[u8]> {
-    for (idx, chr) in input.iter().enumerate() {
-        match *chr {
-            46 | 48...57 => continue,
-            _ => return Ok((&input[idx..], &input[..idx])),
-        }
-    }
-    Err(Err::Incomplete(Needed::Size(1)))
-}
-
-fn utf8_allowed(input: &[u8]) -> IResult<&[u8], &[u8]> {
-    for (idx, chr) in input.iter().enumerate() {
-        match *chr {
-            0...31 => return Ok((&input[idx..], &input[..idx])),
-            _ => continue,
-        }
-    }
-    Err(Err::Incomplete(Needed::Size(1)))
-}
-
-fn token(input: &[u8]) -> IResult<&[u8], &[u8]> {
-    for (idx, chr) in input.iter().enumerate() {
-        match *chr {
-            33 | 35...39 | 42 | 43 | 45 | 48...57 | 65...90 | 94...122 | 124 => continue,
-            _ => return Ok((&input[idx..], &input[..idx])),
-        }
-    }
-    Err(Err::Incomplete(Needed::Size(1)))
-}
-
-named!(init_line <&[u8], (&str, &str)>,
-    do_parse!(
-        opt!(tag!("\r"))            >>
-        opt!(tag!("\n"))            >>
-        tag!("WARC")                >>
-        tag!("/")                   >>
-        opt!(space)                 >>
-        version: map_res!(version_number, str::from_utf8) >>
-        opt!(tag!("\r"))            >>
-        tag!("\n")                  >>
-        (("WARCVERSION", version))
-    )
-);
-
-named!(header_match <&[u8], (&str, &str)>,
-    do_parse!(
-        name: map_res!(token, str::from_utf8) >>
-        opt!(space)                 >>
-        tag!(":")                   >>
-        opt!(space)                 >>
-        value: map_res!(utf8_allowed, str::from_utf8) >>
-        opt!(tag!("\r"))            >>
-        tag!("\n")                  >>
-        ((name, value))
-    )
-);
-
-named!(header_aggregator<&[u8], Vec<(&str,&str)> >, many1!(header_match));
-
-named!(warc_header<&[u8], ((&str, &str), Vec<(&str,&str)>) >,
-    do_parse!(
-        version: init_line          >>
-        headers: header_aggregator  >>
-        opt!(tag!("\r"))            >>
-        tag!("\n")                  >>
-        ((version, headers))
-    )
-);
-
-/// Parses one record and returns an IResult from nom
-///
-/// IResult<&[u8], Record>
-///
-/// See records for processing more then one. The documentation is not displaying.
-///
-/// # Examples
-/// ```ignore
-///  extern crate warc_parser;
-///  extern crate nom;
-///  use nom::{IResult};
-///  let parsed = warc_parser::record(&bbc);
-///  match parsed{
-///      IResult::Error(_) => assert!(false),
-///      Err::Incomplete(_) => assert!(false),
-///      Ok((i, entry)) => {
-///          let empty: Vec<u8> =  Vec::new();
-///          assert_eq!(empty, i);
-///          assert_eq!(13, entry.headers.len());
-///      }
-///  }
-/// ```
-pub fn record(input: &[u8]) -> IResult<&[u8], Record> {
-    let mut h: HashMap<String, String> = HashMap::new();
-    // TODO if the stream parser does not get all the header it fails .
-    // like a default size of 10 doesnt for for a producer
-    warc_header(input).and_then(|(mut i, tuple_vec)| {
-            let (name, version) = tuple_vec.0;
-            h.insert(name.to_string(), version.to_string());
-            let headers = tuple_vec.1; // not need figure it out
-            for &(k, ref v) in headers.iter() {
-                h.insert(k.to_string(), v.clone().to_string());
->>>>>>> 6f071a59
             }
 
             loop {
@@ -241,9 +103,8 @@
                 if self.offset == self.res.len() {
                     continue 'chomp;
                 }
-<<<<<<< HEAD
                 let record = match nom_parser::record(&self.res[self.offset..]) {
-                    nom::IResult::Done(rem, record) => {
+                    Ok((rem, record)) => {
                         let record_len = self.res.len() - self.offset - rem.len() + 4; // 4 is \r\n\r\n
                         if self.offset + record_len > self.res.len() {
                             continue 'chomp;
@@ -251,7 +112,7 @@
                         self.offset += record_len;
                         record
                     }
-                    nom::IResult::Incomplete(_) => {
+                    Err(nom::Err::Incomplete(_)) => {
                         continue 'chomp;
                     }
                     _ => panic!(),
@@ -299,52 +160,4 @@
             .transpose()
             .map(|x| x.map(|x| x.to_owned()))
     }
-}
-=======
-            }
-            match content {
-                Some(content) => {
-                    let entry = Record {
-                        headers: h,
-                        content: content.to_vec(),
-                    };
-                    Ok((i, entry))
-                }
-                None => Err(Err::Incomplete(Needed::Size(bytes_needed))),
-            }
-    })
-}
-
-named!(record_complete <&[u8], Record >,
-    complete!(
-        do_parse!(
-            entry: record              >>
-            opt!(tag!("\r"))           >>
-            tag!("\n")                 >>
-            opt!(tag!("\r"))           >>
-            tag!("\n")                 >>
-            (entry)
-        )
-    )
-);
-
-/// Parses many record and returns an IResult with a Vec of Record
-///
-/// IResult<&[u8], Vec<Record>>
-///
-/// # Examples
-/// ```ignore
-///  extern crate warc_parser;
-///  extern crate nom;
-///  use nom::{IResult};
-///  let parsed = warc_parser::records(&bbc);
-///  match parsed{
-///      IResult::Error(_) => assert!(false),
-///      IResult::Incomplete(_) => assert!(false),
-///      IResult::Done(i, records) => {
-///          assert_eq!(8, records.len());
-///      }
-///  }
-/// ```
-named!(pub records<&[u8], Vec<Record> >, many1!(record_complete));
->>>>>>> 6f071a59
+}